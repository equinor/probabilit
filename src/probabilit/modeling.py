--- conflicted
+++ resolved
@@ -941,12 +941,10 @@
     plt.scatter(a.samples_, b.samples_, s=2)
     plt.show()
 
-<<<<<<< HEAD
     d1, d2, d3 = MultivariateDistribution("dirichlet", alpha=[1, 2, 3])
-=======
+
     # =========================
 
     cost = EmpiricalDistribution(data=[1, 2, 3, 3, 3, 3])
     norm = Distribution("norm", loc=cost, scale=1)
-    (norm**2).sample(99, random_state=42)
->>>>>>> c70b8a09
+    (norm**2).sample(99, random_state=42)