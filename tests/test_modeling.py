--- conflicted
+++ resolved
@@ -155,8 +155,6 @@
         # At least one of the realizations should be identical
         assert np.any(np.isclose(height1.samples_, height2.samples_))
 
-<<<<<<< HEAD
-=======
     def test_fault_controlled_owc_correlation(self):
         """
         Test that oil-water contact (OWC) correlation between segments
@@ -211,7 +209,6 @@
         assert open_fault_count > 0, "Should have some samples with open fault"
         assert closed_fault_count > 0, "Should have some samples with closed fault"
 
->>>>>>> ed843a90
 
 def test_copying():
     # Create a graph
