[build-system]
requires = ["setuptools >= 66.1", "wheel"]
build-backend = "setuptools.build_meta"

[project]
name = "probabilit"
version = "0.0.1"
description = "A Python package for Monte Carlo sampling."
requires-python = ">= 3.10"
readme = {file = "README.md", content-type = "text/markdown"}
authors = [
    { name = "Tommy"},
    { name = "Knut"},
    { name = "Feda"}
]
license = {text = "GPL-3.0-only"}
dependencies = [
"numpy>=2",
"scipy",
"networkx",
<<<<<<< HEAD
"seaborn",
"pandas",
=======
"cvxpy",
>>>>>>> 027efa5e
]  

[project.optional-dependencies]
dev = [
"ruff",
"pytest",
]

[project.urls]
homepage = "https://github.com/equinor/probabilit"<|MERGE_RESOLUTION|>--- conflicted
+++ resolved
@@ -18,12 +18,9 @@
 "numpy>=2",
 "scipy",
 "networkx",
-<<<<<<< HEAD
 "seaborn",
 "pandas",
-=======
 "cvxpy",
->>>>>>> 027efa5e
 ]  
 
 [project.optional-dependencies]
